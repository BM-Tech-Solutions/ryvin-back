from typing import List, Optional
from uuid import UUID

from fastapi import HTTPException
from fastapi import status as http_status
from sqlalchemy import or_
<<<<<<< HEAD
from sqlalchemy.orm import selectinload
=======
from sqlalchemy.orm import Session
>>>>>>> e1303592

from app.core.security import utc_now
from app.models.enums import JourneyStatus, JourneyStep, MeetingStatus
from app.models.journey import Journey
from app.models.match import Match
from app.models.meeting import MeetingFeedback, MeetingRequest
from app.models.message import Message
from app.models.photo import Photo
from app.models.user import User
from app.schemas.journey import JourneyCreate
from app.schemas.meeting import MeetingFeedbackCreate, MeetingFeedbackUpdate, MeetingRequestCreate
from app.schemas.message import MessageCreate

from .base_service import BaseService
from .notification_service import NotificationService


class JourneyService(BaseService):
    """
    Service for journey-related operations
    """
    def __init__(self, db: Session):
        super().__init__(db)
        self.session = db

    def get_journey_by_id(self, journey_id: UUID, raise_exc: bool = True) -> Optional[Journey]:
        """
        Get journey by ID
        """
        journey = (
            self.session.query(Journey)
            .options(selectinload(Journey.match))
            .filter(Journey.id == journey_id)
            .first()
        )

        if not journey and raise_exc:
            raise HTTPException(
                status_code=http_status.HTTP_404_NOT_FOUND,
                detail=f"no Journey with id: {journey_id}",
            )
        return journey

    def get_journey_by_match(self, match_id: UUID, raise_exc: bool = True) -> Optional[Journey]:
        """
        Get journey by match ID
        """
        journey = (
            self.session.query(Journey)
            .options(selectinload(Journey.match))
            .filter(Journey.match_id == match_id)
            .first()
        )

        if not journey and raise_exc:
            raise HTTPException(
                status_code=http_status.HTTP_404_NOT_FOUND,
                detail="Match has no Journey",
            )
        return journey

    def get_user_journey(
        self, user_id: UUID, journey_id: UUID, raise_exc: bool = True
    ) -> Optional[Journey]:
        """
        Get User journey by ID
        """
        journey = (
            self.session.query(Journey)
            .join(Journey.match)
            .options(selectinload(Journey.match))
            .filter(
                Journey.id == journey_id,
                or_(
                    Match.user1_id == user_id,
                    Match.user2_id == user_id,
                ),
            )
            .first()
        )

        if not journey and raise_exc:
            raise HTTPException(
                status_code=http_status.HTTP_404_NOT_FOUND,
                detail=f"User has no Journey with id: {journey_id}",
            )
        return journey

    def get_user_journeys(
        self,
        user_id: UUID = None,
        current_step: JourneyStep = None,
        is_completed: bool = None,
        skip: int = 0,
        limit: int = 100,
    ) -> List[Journey]:
        """
        Get all journeys for a user
        """
        query = self.session.query(Journey)
        if user_id:
            query = query.join(Journey.match).filter(
                or_(Match.user1_id == user_id, Match.user2_id == user_id)
            )
        if current_step:
            query = query.filter(Journey.current_step == current_step)
        if is_completed:
            query = query.filter(Journey.is_completed == is_completed)

        return query.offset(skip).limit(limit).all()

    def check_user_in_journey(self, journey: Journey, user_id: UUID) -> bool:
        """
        Check if user is part of the journey
        """
        return journey.match.user1_id == user_id or journey.match.user2_id == user_id

    def get_other_user_id(self, journey: Journey, user_id: UUID) -> UUID:
        """
        Get the ID of the other user in the journey
        """
        if journey.match.user1_id == user_id:
            return journey.match.user2_id
        return journey.match.user1_id

    def create_journey(self, journey_in: JourneyCreate) -> Journey:
        """
        Create new Journey
        """
        journey = Journey(**journey_in.model_dump(exclude_unset=True))

        self.session.add(journey)
        self.session.commit()
        self.session.refresh(journey)

        return journey

    def advance_journey(self, journey: Journey) -> Journey:
        """
        Advance journey to the next step
        """
        # Check if journey is active
        if journey.status != JourneyStatus.ACTIVE:
            raise HTTPException(
                status_code=http_status.HTTP_400_BAD_REQUEST,
                detail=f"Cannot advance journey with status: '{journey.status}'",
            )

        # Check step-specific requirements
        if journey.current_step == JourneyStep.STEP_1_PRE_COMPATIBILITY:
            # Pre-compatibility to Voice/Video Call
            # Check if there are enough messages exchanged
            message_count = (
                self.session.query(Message).filter(Message.journey_id == journey.id).count()
            )
            if message_count < 5:
                raise HTTPException(
                    status_code=http_status.HTTP_400_BAD_REQUEST,
                    detail="At least 5 messages must be exchanged before advancing",
                )

            journey.step1_completed_at = utc_now()
            journey.current_step = JourneyStep.STEP_2_VOICE_VIDEO_CALL

        elif journey.current_step == JourneyStep.STEP_2_VOICE_VIDEO_CALL:
            # Voice/Video Call to Photos Unlocked
            # In a real app, we might check for call duration or confirmation
            journey.step2_completed_at = utc_now()
            journey.current_step = JourneyStep.STEP_3_PHOTOS_UNLOCKED

        elif journey.current_step == JourneyStep.STEP_3_PHOTOS_UNLOCKED:
            # Photos Unlocked to Physical Meeting
            # Check if both users have photos
            user1_photos = (
                self.session.query(Photo).filter(Photo.user_id == journey.match.user1_id).all()
            )
            user2_photos = (
                self.session.query(Photo).filter(Photo.user_id == journey.match.user2_id).all()
            )
            if not user1_photos or not user2_photos:
                raise HTTPException(
                    status_code=http_status.HTTP_400_BAD_REQUEST,
                    detail="Both users must upload photos before advancing",
                )
            journey.step3_completed_at = utc_now()
            journey.current_step = JourneyStep.STEP_4_PHYSICAL_MEETING

        elif journey.current_step == JourneyStep.STEP_4_PHYSICAL_MEETING:
            # Physical Meeting to Meeting Feedback
            # Check if meeting request exists and was accepted
            meeting_request = (
                self.session.query(MeetingRequest)
                .filter(
                    MeetingRequest.journey_id == journey.id,
                    MeetingRequest.status == MeetingStatus.ACCEPTED,
                )
                .first()
            )

            if not meeting_request:
                raise HTTPException(
                    status_code=http_status.HTTP_400_BAD_REQUEST,
                    detail="An accepted meeting request is required before advancing",
                )

            user1_feedback = (
                self.session.query(MeetingFeedback)
                .filter(
                    MeetingFeedback.user_id == journey.match.user1_id,
                    MeetingFeedback.meeting_request_id == meeting_request.id,
                )
                .first()
            )
            user2_feedback = (
                self.session.query(MeetingFeedback)
                .filter(
                    MeetingFeedback.user_id == journey.match.user2_id,
                    MeetingFeedback.meeting_request_id == meeting_request.id,
                )
                .first()
            )
            if not user1_feedback or not user2_feedback:
                raise HTTPException(
                    status_code=http_status.HTTP_400_BAD_REQUEST,
                    detail="Both Users must provide Feedbacks before advancing",
                )
            if not user1_feedback.wants_to_continue:
                raise HTTPException(
                    status_code=http_status.HTTP_400_BAD_REQUEST,
                    detail="User 1 doesn't want to continue",
                )
            if not user2_feedback.wants_to_continue:
                raise HTTPException(
                    status_code=http_status.HTTP_400_BAD_REQUEST,
                    detail="User 2 doesn't want to continue",
                )

            journey.step4_completed_at = utc_now()
            journey.current_step = JourneyStep.STEP_5_MEETING_FEEDBACK

        # Check if journey is already at the final step
        if journey.current_step >= JourneyStep.STEP_5_MEETING_FEEDBACK:
            raise HTTPException(
                status_code=http_status.HTTP_400_BAD_REQUEST,
                detail="Journey is already at the final step",
            )

        self.session.commit()
        self.session.refresh(journey)

        # Send notifications to both users
        notif_service = NotificationService()
        notif_service.send_journey_step_advanced_notification(journey.match.user1, journey)
        notif_service.send_journey_step_advanced_notification(journey.match.user2, journey)

        return journey

    def complete_journey(self, journey: Journey) -> Journey:
        """
        Complete a journey (final step completed successfully)
        """
        if journey.current_step < JourneyStep.STEP_5_MEETING_FEEDBACK:
            raise HTTPException(
                status_code=http_status.HTTP_400_BAD_REQUEST,
                detail="Journey hasn't reached the final Step yet!!!",
            )
        journey.status = JourneyStatus.COMPLETED
        journey.step5_completed_at = utc_now()
        journey.completed_at = utc_now()

        self.session.commit()
        self.session.refresh(journey)
        return journey

    def end_journey(self, journey: Journey, user_id: UUID, reason: str) -> Journey:
        """
        End a journey prematurely
        """
        if journey.current_step == JourneyStatus.COMPLETED:
            raise HTTPException(
                status_code=http_status.HTTP_400_BAD_REQUEST,
                detail="Can't End/Cancel Journey because it's already completed!!!",
            )
        journey.status = JourneyStatus.ENDED
        journey.ended_by = user_id
        journey.end_reason = reason
        journey.ended_at = utc_now()

        self.session.commit()
        self.session.refresh(journey)

        # Send notifications to both users
        notif_service = NotificationService()
        notif_service.send_journey_ended_notification(journey.match.user1, journey, reason)
        notif_service.send_journey_ended_notification(journey.match.user2, journey, reason)

        return journey


class MessageService(BaseService):
    """
    Service for message-related operations within journeys
    """

    def get_journey_messages(
        self, journey_id: UUID, skip: int = 0, limit: int = 100
    ) -> List[Message]:
        """
        Get messages for a journey
        """
        return (
            self.session.query(Message)
            .filter(Message.journey_id == journey_id)
            .order_by(Message.created_at.desc())
            .offset(skip)
            .limit(limit)
            .all()
        )

    def get_journey_message(
        self, journey_id: UUID, message_id: UUID, raise_exc: bool = True
    ) -> Optional[Message]:
        """
        Get one message from a journey
        """
        message = (
            self.session.query(Message)
            .filter(Message.id == message_id, Message.journey_id == journey_id)
            .first()
        )
        if not message and raise_exc:
            raise HTTPException(
                status_code=http_status.HTTP_404_NOT_FOUND,
                detail=f"Journey has no message with id: {message_id}",
            )
        return message

    def create_message(self, journey: Journey, sender: User, message_in: MessageCreate) -> Message:
        """
        Create a new message in a journey
        """
        # Create message
        message = Message(
            journey_id=journey.id,
            sender_id=sender.id,
            **message_in.model_dump(exclude_unset=True),
        )

        self.session.add(message)
        self.session.commit()
        self.session.refresh(message)

        receiver = journey.match.get_other_user(sender)

        if sender.questionnaire and sender.questionnaire.first_name:
            sender_name = sender.questionnaire.first_name
        else:
            sender_name = "Someone"
        notif_service = NotificationService()
        notif_service.send_new_message_notification(receiver, message, sender_name)

        return message


class MeetingService(BaseService):
    """
    Service for meeting-related operations within journeys
    """

    # Meeting request
    def get_all_journey_meeting_reqs(self, journey_id: UUID) -> List[MeetingRequest]:
        """
        Get all meeting requests for a journey
        """
        return (
            self.session.query(MeetingRequest)
            .filter(MeetingRequest.journey_id == journey_id)
            .order_by(MeetingRequest.created_at.desc())
            .all()
        )

    def get_journey_meeting_request(
        self, journey_id: UUID, meeting_request_id: UUID, raise_exc: bool = True
    ) -> Optional[MeetingRequest]:
        """
        Get one specific meeting request for a journey
        """
        meeting_request = (
            self.session.query(MeetingRequest)
            .filter(
                MeetingRequest.journey_id == journey_id,
                MeetingRequest.id == meeting_request_id,
            )
            .first()
        )
        if not meeting_request and raise_exc:
            raise HTTPException(
                status_code=http_status.HTTP_404_NOT_FOUND,
                detail=f"Journey has no Meeting Request with id: {meeting_request_id}",
            )
        return meeting_request

    def get_meeting_request_by_id(
        self, meeting_request_id: UUID, raise_exc: bool = True
    ) -> Optional[MeetingRequest]:
        """
        Get meeting request by ID
        """
        meeting_request = self.session.get(MeetingRequest, meeting_request_id)
        if not meeting_request and raise_exc:
            raise HTTPException(
                status_code=http_status.HTTP_404_NOT_FOUND,
                detail=f"no Meeting Request with id: {meeting_request_id}",
            )
        return meeting_request

    def create_meeting_request(
        self, journey: Journey, requester: User, meeting_in: MeetingRequestCreate
    ) -> MeetingRequest:
        """
        Create a new meeting request
        """
        # Check if there's already an accepted or proposed meeting request
        existing_accepted = (
            self.session.query(MeetingRequest)
            .filter(
                MeetingRequest.journey_id == journey.id,
                MeetingRequest.status in [MeetingStatus.PROPOSED, MeetingStatus.ACCEPTED],
            )
            .first()
        )

        if existing_accepted:
            raise HTTPException(
                status_code=http_status.HTTP_400_BAD_REQUEST,
                detail="A meeting has already been proposed or accepted for this journey",
            )

        # Create meeting request
        meeting_request = MeetingRequest(
            journey_id=journey.id,
            requester_id=requester.id,
            proposed_date=meeting_in.proposed_date,
            proposed_location=meeting_in.proposed_location,
            status=MeetingStatus.PROPOSED,
        )

        self.session.add(meeting_request)
        self.session.commit()
        self.session.refresh(meeting_request)

        if requester.questionnaire and requester.questionnaire.first_name:
            requester_name = requester.questionnaire.first_name
        else:
            requester_name = "Your Match"

        other_user = journey.match.get_other_user(requester)

        notif_service = NotificationService()
        notif_service.send_meeting_request_notification(other_user, meeting_request, requester_name)

        return meeting_request

    def accept_meeting_request(self, user: User, meeting_request: MeetingRequest) -> MeetingRequest:
        """
        Accept a meeting request
        """
        if meeting_request.status not in [MeetingStatus.PROPOSED, MeetingStatus.DECLINED]:
            raise HTTPException(
                status_code=http_status.HTTP_400_BAD_REQUEST,
                detail=f"Meeting request is already {meeting_request.status}",
            )

        if meeting_request.requester == user.id:
            raise HTTPException(
                status_code=http_status.HTTP_400_BAD_REQUEST,
                detail="Requester of meeting can't accept the request, "
                + "Only the Other User of the match can accept.",
            )

        # Update status
        meeting_request.status = MeetingStatus.ACCEPTED

        self.session.commit()
        self.session.refresh(meeting_request)

        # Send notification to requester
        notif_service = NotificationService()
        notif_service.send_meeting_response_notification(meeting_request)

        return meeting_request

    def decline_meeting_request(
        self, user: User, meeting_request: MeetingRequest
    ) -> MeetingRequest:
        """
        Decline a meeting request
        """
        if meeting_request.status not in [MeetingStatus.PROPOSED, MeetingStatus.ACCEPTED]:
            raise HTTPException(
                status_code=http_status.HTTP_400_BAD_REQUEST,
                detail=f"Meeting request is already {meeting_request.status}",
            )

        if meeting_request.requester == user.id:
            raise HTTPException(
                status_code=http_status.HTTP_400_BAD_REQUEST,
                detail="Requester of meeting can't decline the request, "
                + "Only the Other User of the match can decline.",
            )

        # Update status
        meeting_request.status = MeetingStatus.DECLINED

        self.session.commit()
        self.session.refresh(meeting_request)

        # Send notification to requester
        notif_service = NotificationService()
        notif_service.send_meeting_response_notification(meeting_request)

        return meeting_request

    def cancel_meeting_request(self, user: User, meeting_request: MeetingRequest) -> MeetingRequest:
        """
        Cancel a meeting request
        """
        if meeting_request.status in [MeetingStatus.COMPLETED, MeetingStatus.CANCELLED]:
            raise HTTPException(
                status_code=http_status.HTTP_400_BAD_REQUEST,
                detail=f"Meeting request is already {meeting_request.status}",
            )

        if meeting_request.requester != user.id:
            raise HTTPException(
                status_code=http_status.HTTP_404_NOT_FOUND,
                detail="Only Requester of meeting can cancel the request.",
            )

        # Update status
        meeting_request.status = MeetingStatus.CANCELLED

        self.session.commit()
        self.session.refresh(meeting_request)

        # Send notification to requester
        notif_service = NotificationService()
        notif_service.send_meeting_response_notification(meeting_request)

        return meeting_request

    # Meeting feedback
    def get_all_meeting_request_feedbacks(self, meeting_request_id: UUID) -> List[MeetingFeedback]:
        """
        Get all feedbacks for a meeting request
        """
        return (
            self.session.query(MeetingFeedback)
            .filter(MeetingFeedback.meeting_request_id == meeting_request_id)
            .all()
        )

    def get_meeting_request_feedback(
        self, meeting_request_id: UUID, meeting_feedback_id: UUID, raise_exc: bool = True
    ) -> Optional[MeetingFeedback]:
        """
        Get specific feedback for a meeting request
        """
        meeting_feedback = (
            self.session.query(MeetingFeedback)
            .filter(
                MeetingFeedback.meeting_request_id == meeting_request_id,
                MeetingFeedback.id == meeting_feedback_id,
            )
            .all()
        )

        if not meeting_feedback and raise_exc:
            raise HTTPException(
                status_code=http_status.HTTP_404_NOT_FOUND,
                detail=f"MeetingRequest has no Feedback with id: {meeting_feedback_id}",
            )

        return meeting_feedback

    def update_meeting_feedback(
        self, feedback: MeetingFeedback, feedback_in: MeetingFeedbackUpdate
    ) -> MeetingFeedback:
        """
        Update Meeting Feedback
        """
        update_data = feedback_in.model_dump(exclude_unset=True)
        for field, value in update_data.items():
            setattr(feedback, field, value)

        self.session.commit()
        self.session.refresh(feedback)
        return feedback

    def create_meeting_feedback(
        self,
        user_id: UUID,
        meeting_request_id: UUID,
        feedback_in: MeetingFeedbackCreate,
    ) -> MeetingFeedback:
        """
        Create feedback for a meeting
        """
        # Check if user has already provided feedback
        existing_feedback = (
            self.session.query(MeetingFeedback)
            .filter(
                MeetingFeedback.meeting_request_id == meeting_request_id,
                MeetingFeedback.user_id == user_id,
            )
            .first()
        )

        if existing_feedback:
            raise HTTPException(
                status_code=http_status.HTTP_400_BAD_REQUEST,
                detail="You have already provided feedback for this meeting",
            )

        # Create feedback
        feedback = MeetingFeedback(
            user_id=user_id,
            meeting_request_id=meeting_request_id,
            rating=feedback_in.rating,
            feedback=feedback_in.feedback,
            wants_to_continue=feedback_in.wants_to_continue,
        )

        self.session.add(feedback)
        self.session.commit()
        self.session.refresh(feedback)

        return feedback

    def both_users_provided_feedback(self, meeting_request_id: UUID) -> bool:
        """
        Check if both users have provided feedback for a meeting
        """
        meeting_request = self.session.get(MeetingRequest, meeting_request_id)

        if not meeting_request:
            return False

        if not meeting_request.journey:
            return False

        match = meeting_request.journey.match

        if not match:
            return False

        # Count feedback from both users
        feedback_count = (
            self.session.query(MeetingFeedback)
            .filter(
                MeetingFeedback.meeting_request_id == meeting_request_id,
                MeetingFeedback.user_id.in_([match.user1_id, match.user2_id]),
            )
            .count()
        )

        return feedback_count == 2

    def both_users_want_to_continue(self, meeting_request_id: UUID) -> bool:
        """
        Check if both users want to continue after meeting
        """
        feedbacks = (
            self.session.query(MeetingFeedback)
            .filter(MeetingFeedback.meeting_request_id == meeting_request_id)
            .all()
        )

        if len(feedbacks) != 2:
            return False

        return all(feedback.wants_to_continue for feedback in feedbacks)<|MERGE_RESOLUTION|>--- conflicted
+++ resolved
@@ -4,11 +4,7 @@
 from fastapi import HTTPException
 from fastapi import status as http_status
 from sqlalchemy import or_
-<<<<<<< HEAD
-from sqlalchemy.orm import selectinload
-=======
-from sqlalchemy.orm import Session
->>>>>>> e1303592
+from sqlalchemy.orm import Session, selectinload
 
 from app.core.security import utc_now
 from app.models.enums import JourneyStatus, JourneyStep, MeetingStatus
@@ -30,6 +26,7 @@
     """
     Service for journey-related operations
     """
+
     def __init__(self, db: Session):
         super().__init__(db)
         self.session = db
