--- conflicted
+++ resolved
@@ -2,10 +2,7 @@
 
 from fastapi import FastAPI
 from fastapi.middleware.cors import CORSMiddleware
-<<<<<<< HEAD
-=======
 from fastapi.openapi.utils import get_openapi
->>>>>>> c4c7f827
 from fastapi.security import APIKeyHeader
 
 from firebase import init_firebase
@@ -40,8 +37,6 @@
     lifespan=lifespan,
 )
 
-<<<<<<< HEAD
-=======
 
 # Custom OpenAPI schema with security
 def custom_openapi():
@@ -75,7 +70,6 @@
 
 app.openapi = custom_openapi
 
->>>>>>> c4c7f827
 # Set up CORS middleware
 app.add_middleware(
     CORSMiddleware,
