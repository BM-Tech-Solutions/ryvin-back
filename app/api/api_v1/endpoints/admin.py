from typing import Annotated, Any, List, Optional
from uuid import UUID

<<<<<<< HEAD
from fastapi import APIRouter, Body, HTTPException, Query
from fastapi import status as http_status
from sqlalchemy.exc import IntegrityError
=======
from fastapi import APIRouter, Query, Security, HTTPException, BackgroundTasks
from fastapi import status as http_status
from pydantic import BaseModel, EmailStr
>>>>>>> e1303592

from app.core.dependencies import AdminViaTokenDep, SessionDep
from app.models.enums import MatchStatus
<<<<<<< HEAD
from app.models.user import User
from app.schemas.journey import JourneyCreate, JourneyOut
from app.schemas.match import MatchCreate, MatchOut
from app.schemas.user import TestUserCreate, UserOut
from app.services import AdminService, JourneyService, MatchService, UserService
=======
from app.schemas.journey import Journey
from app.schemas.match import Match
from app.schemas.user import UserOut
from app.services.admin_service import AdminService
from app.models.user import User
from app.core.security import utc_now
from app.main import api_key_header
from app.services.match_service import MatchService
from app.services.matching_cron_service import MatchingCronService
>>>>>>> e1303592

router = APIRouter()


class SeedAdminRequest(BaseModel):
    phone_number: str
    email: EmailStr | None = None


@router.post("/seed-admin", status_code=http_status.HTTP_200_OK)
def seed_admin(
    session: SessionDep,
    payload: SeedAdminRequest,
    api_key: str = Security(api_key_header),
) -> dict:
    """
    Create or promote a user to admin.
    - Protected by API-Token (master) via middleware and route Security.
    - Upserts by email or phone_number, sets is_admin and is_verified to True.
    """
    # Try find by email first, then by phone
    user: User | None = None
    if payload.email:
        user = session.query(User).filter(User.email == payload.email).first()
    if not user:
        user = session.query(User).filter(User.phone_number == payload.phone_number).first()

    created = False
    if not user:
        user = User(
            phone_number=payload.phone_number,
            email=str(payload.email) if payload.email else None,
            is_active=True,
            is_verified=True,
            verified_at=utc_now(),
        )
        session.add(user)
        session.flush()
        created = True

    # Promote to admin and verify
    user.is_admin = True
    user.is_verified = True
    if not user.verified_at:
        user.verified_at = utc_now()

    session.commit()

    return {
        "message": "Admin created" if created else "Admin promoted",
        "user_id": str(user.id),
        "email": user.email,
        "phone_number": user.phone_number,
        "is_admin": user.is_admin,
    }

@router.post("/matching/trigger", status_code=http_status.HTTP_200_OK)
async def trigger_matching_all(
    session: SessionDep,
    current_user: AdminViaTokenDep,
    background_tasks: BackgroundTasks,
) -> dict:
    """Trigger matching algorithm for all users (admin)."""
    matching_service = MatchingCronService(session)
    background_tasks.add_task(matching_service.run_daily_matching)
    return {"message": "Daily matching process triggered for all users", "status": "processing"}


@router.post("/matching/trigger/{user_id}", status_code=http_status.HTTP_200_OK)
async def trigger_matching_for_user(
    session: SessionDep,
    user_id: UUID,
    current_user: AdminViaTokenDep,
) -> dict:
    """Trigger matching for a specific user (admin)."""
    matching_service = MatchingCronService(session)
    result = await matching_service.process_new_user_matching(user_id)
    return {"message": "Matching process triggered for user", "result": result}


@router.get("/matches/{match_id}", response_model=Match)
def admin_get_match_by_id(
    session: SessionDep,
    match_id: UUID,
    current_user: AdminViaTokenDep,
) -> Match | None:
    """Get a specific match by ID (admin)."""
    match = MatchService(session).get_match_by_id(match_id)
    if not match:
        raise HTTPException(status_code=http_status.HTTP_404_NOT_FOUND, detail="Match not found")
    return match


@router.get("/users/{user_id}/matches", response_model=list[Match])
def admin_get_user_matches(
    session: SessionDep,
    current_user: AdminViaTokenDep,
    user_id: UUID,
    status: str | None = Query(None, description="Filter by match status"),
    skip: int = Query(0, description="Number of matches to skip"),
    limit: int = Query(100, description="Maximum number of matches to return"),
) -> list[Match]:
    """Get matches for a given user (admin)."""
    matches = MatchService(session).get_user_matches(user_id, status, skip, limit)
    return matches

@router.get("/users", response_model=list[UserOut])
def get_users(
    session: SessionDep,
    current_user: AdminViaTokenDep,
    search: str | None = Query(None, description="Search Query"),
    is_active: bool | None = Query(None, description="Filter by active status"),
    has_questionnaire: bool | None = Query(
        None, description="Filter by if user has a Questionnaire"
    ),
    is_verified: bool | None = Query(None, description="Filter by verification status"),
    skip: int = 0,
    limit: int = 100,
) -> list[UserOut]:
    """
    Get all users (admin only)
    """
    users = AdminService(session).get_users(
        search=search,
        is_active=is_active,
        is_verified=is_verified,
        has_questionnaire=has_questionnaire,
        skip=skip,
        limit=limit,
    )
    return users


@router.post("/users", response_model=UserOut)
def create_user(session: SessionDep, user_in: TestUserCreate) -> UserOut:
    """
    Create a new user (Admin only)
    """
    user = session.query(User).filter(User.phone_number == user_in.phone_number).first()
    if user:
        raise HTTPException(
            status_code=http_status.HTTP_400_BAD_REQUEST,
            detail=f"User with phone number: '{user_in.phone_number}' already exists",
        )
    try:
        user = User(**user_in.model_dump(exclude_unset=True))
        session.add(user)
        session.commit()
        session.refresh(user)
    except IntegrityError as e:
        raise HTTPException(
            status_code=http_status.HTTP_400_BAD_REQUEST,
            detail={"args": e.args},
        )
    return user


@router.get("/users/{user_id}", response_model=Optional[UserOut])
<<<<<<< HEAD
def get_user(session: SessionDep, current_user: AdminUserDep, user_id: UUID) -> Optional[UserOut]:
=======
def get_user(
    session: SessionDep,
    current_user: AdminViaTokenDep,
    user_id: UUID,
) -> Optional[UserOut]:
>>>>>>> e1303592
    """
    Get a specific user by ID (admin only)
    """
    admin_service = AdminService(session)
    user = admin_service.get_user_by_id(user_id)
    return user


@router.put("/users/{user_id}/ban", response_model=UserOut)
def ban_user(
    session: SessionDep,
    current_user: AdminViaTokenDep,
    user_id: UUID,
    reason: Annotated[str, Body(embed=True)],
) -> UserOut:
    """
    Ban a user (admin only)
    """
    admin_service = AdminService(session)
    return admin_service.ban_user(user_id, reason)


<<<<<<< HEAD
@router.put("/users/{user_id}/unban", response_model=UserOut)
def unban_user(session: SessionDep, current_user: AdminUserDep, user_id: UUID) -> UserOut:
=======

@router.post("/users/{user_id}/unban", status_code=http_status.HTTP_200_OK)
def unban_user(
    session: SessionDep,
    current_user: AdminViaTokenDep,
    user_id: UUID,
) -> Any:
>>>>>>> e1303592
    """
    Unban a user (admin only)
    """
    admin_service = AdminService(session)
    return admin_service.unban_user(user_id)


@router.get("/matches", response_model=List[MatchOut])
def get_matches(
    session: SessionDep,
    current_user: AdminViaTokenDep,
    status: Optional[MatchStatus] = Query(None, description="Filter by match status"),
    min_compatibility: float = Query(
        None, ge=0, le=100, description="Filter by minimum compatibility score"
    ),
    skip: int = 0,
    limit: int = 100,
) -> List[MatchOut]:
    """
    Get all matches (admin only)
    """
    admin_service = AdminService(session)
    return admin_service.get_matches(status, min_compatibility, skip, limit)


@router.post("/matches", response_model=MatchOut)
def create_match(
    session: SessionDep, current_user: AdminUserDep, match_in: MatchCreate
) -> MatchOut:
    """
    Create a match between 2 users (for testing):
        - even if users didn't accept
        - even if users don't have a Questionnaire
    """
    user_service = UserService(session)
    user1 = user_service.get_user_by_id(match_in.user1_id)
    user2 = user_service.get_user_by_id(match_in.user2_id)
    if user1.id == user2.id:
        raise HTTPException(
            status_code=http_status.HTTP_400_BAD_REQUEST,
            detail=f"Can't create Match between same user: {user1} == {user2}",
        )
    match_service = MatchService(session)
    existing_match = match_service.get_match_by_users(
        match_in.user1_id, match_in.user2_id, raise_exc=False
    )
    if existing_match:
        raise HTTPException(
            status_code=http_status.HTTP_400_BAD_REQUEST,
            detail=f"There is already a Match between users: {user1} and {user2}",
        )

    new_match = match_service.create_match(match_in)
    return new_match


@router.get("/journeys", response_model=List[JourneyOut])
def get_journeys(
    session: SessionDep,
    current_user: AdminViaTokenDep,
    current_step: int = Query(None, description="Filter by current step"),
    is_completed: bool = Query(None, description="Filter by completion status"),
    skip: int = 0,
    limit: int = 100,
) -> List[JourneyOut]:
    """
    Get all journeys (admin only)
    """
    admin_service = AdminService(session)
    return admin_service.get_journeys(
        is_completed=is_completed, current_step=current_step, skip=skip, limit=limit
    )


@router.post("/journeys", response_model=JourneyOut)
def create_journey(
    session: SessionDep,
    current_user: AdminUserDep,
    journey_in: JourneyCreate,
) -> JourneyOut:
    """
    Create a new Journey (Admin only)
    """
    journey_service = JourneyService(session)
    existing_journey = journey_service.get_journey_by_match(journey_in.match_id, raise_exc=False)
    if existing_journey:
        raise HTTPException(
            status_code=http_status.HTTP_400_BAD_REQUEST,
            detail=f"There is already a Journey linked to this match: {existing_journey}",
        )
    return journey_service.create_journey(journey_in)


@router.get("/stats", status_code=http_status.HTTP_200_OK)
def get_stats(session: SessionDep, current_user: AdminViaTokenDep) -> Any:
    """
    Get system statistics (admin only)
    """
    stats = AdminService(session).get_system_stats()
    return stats


@router.post("/messages/{message_id}/moderate", status_code=http_status.HTTP_200_OK)
def moderate_message(
    session: SessionDep,
    current_user: AdminViaTokenDep,
    message_id: UUID,
    action: str,
    reason: Annotated[str, Body(embed=True)] = None,
) -> Any:
    """
    Moderate a message (admin only)
    """
    admin_service = AdminService(session)
    admin_service.moderate_message(message_id, action, reason, current_user.id)

    return {"message": f"Message {action}d successfully"}<|MERGE_RESOLUTION|>--- conflicted
+++ resolved
@@ -1,35 +1,21 @@
 from typing import Annotated, Any, List, Optional
 from uuid import UUID
 
-<<<<<<< HEAD
-from fastapi import APIRouter, Body, HTTPException, Query
-from fastapi import status as http_status
-from sqlalchemy.exc import IntegrityError
-=======
-from fastapi import APIRouter, Query, Security, HTTPException, BackgroundTasks
+from fastapi import APIRouter, BackgroundTasks, Body, HTTPException, Query, Security
 from fastapi import status as http_status
 from pydantic import BaseModel, EmailStr
->>>>>>> e1303592
+from sqlalchemy.exc import IntegrityError
 
 from app.core.dependencies import AdminViaTokenDep, SessionDep
+from app.core.security import utc_now
+from app.main import api_key_header
 from app.models.enums import MatchStatus
-<<<<<<< HEAD
 from app.models.user import User
 from app.schemas.journey import JourneyCreate, JourneyOut
 from app.schemas.match import MatchCreate, MatchOut
 from app.schemas.user import TestUserCreate, UserOut
 from app.services import AdminService, JourneyService, MatchService, UserService
-=======
-from app.schemas.journey import Journey
-from app.schemas.match import Match
-from app.schemas.user import UserOut
-from app.services.admin_service import AdminService
-from app.models.user import User
-from app.core.security import utc_now
-from app.main import api_key_header
-from app.services.match_service import MatchService
 from app.services.matching_cron_service import MatchingCronService
->>>>>>> e1303592
 
 router = APIRouter()
 
@@ -86,6 +72,7 @@
         "is_admin": user.is_admin,
     }
 
+
 @router.post("/matching/trigger", status_code=http_status.HTTP_200_OK)
 async def trigger_matching_all(
     session: SessionDep,
@@ -110,12 +97,12 @@
     return {"message": "Matching process triggered for user", "result": result}
 
 
-@router.get("/matches/{match_id}", response_model=Match)
+@router.get("/matches/{match_id}", response_model=MatchOut)
 def admin_get_match_by_id(
     session: SessionDep,
     match_id: UUID,
     current_user: AdminViaTokenDep,
-) -> Match | None:
+) -> MatchOut | None:
     """Get a specific match by ID (admin)."""
     match = MatchService(session).get_match_by_id(match_id)
     if not match:
@@ -123,7 +110,7 @@
     return match
 
 
-@router.get("/users/{user_id}/matches", response_model=list[Match])
+@router.get("/users/{user_id}/matches", response_model=list[MatchOut])
 def admin_get_user_matches(
     session: SessionDep,
     current_user: AdminViaTokenDep,
@@ -131,10 +118,11 @@
     status: str | None = Query(None, description="Filter by match status"),
     skip: int = Query(0, description="Number of matches to skip"),
     limit: int = Query(100, description="Maximum number of matches to return"),
-) -> list[Match]:
+) -> list[MatchOut]:
     """Get matches for a given user (admin)."""
     matches = MatchService(session).get_user_matches(user_id, status, skip, limit)
     return matches
+
 
 @router.get("/users", response_model=list[UserOut])
 def get_users(
@@ -188,15 +176,11 @@
 
 
 @router.get("/users/{user_id}", response_model=Optional[UserOut])
-<<<<<<< HEAD
-def get_user(session: SessionDep, current_user: AdminUserDep, user_id: UUID) -> Optional[UserOut]:
-=======
 def get_user(
     session: SessionDep,
     current_user: AdminViaTokenDep,
     user_id: UUID,
 ) -> Optional[UserOut]:
->>>>>>> e1303592
     """
     Get a specific user by ID (admin only)
     """
@@ -219,18 +203,12 @@
     return admin_service.ban_user(user_id, reason)
 
 
-<<<<<<< HEAD
-@router.put("/users/{user_id}/unban", response_model=UserOut)
-def unban_user(session: SessionDep, current_user: AdminUserDep, user_id: UUID) -> UserOut:
-=======
-
 @router.post("/users/{user_id}/unban", status_code=http_status.HTTP_200_OK)
 def unban_user(
     session: SessionDep,
     current_user: AdminViaTokenDep,
     user_id: UUID,
 ) -> Any:
->>>>>>> e1303592
     """
     Unban a user (admin only)
     """
@@ -258,7 +236,7 @@
 
 @router.post("/matches", response_model=MatchOut)
 def create_match(
-    session: SessionDep, current_user: AdminUserDep, match_in: MatchCreate
+    session: SessionDep, current_user: AdminViaTokenDep, match_in: MatchCreate
 ) -> MatchOut:
     """
     Create a match between 2 users (for testing):
@@ -308,7 +286,7 @@
 @router.post("/journeys", response_model=JourneyOut)
 def create_journey(
     session: SessionDep,
-    current_user: AdminUserDep,
+    current_user: AdminViaTokenDep,
     journey_in: JourneyCreate,
 ) -> JourneyOut:
     """
