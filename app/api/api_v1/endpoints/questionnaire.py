from fastapi import APIRouter, HTTPException
from fastapi import status as http_status

from app.core.dependencies import SessionDep, VerifiedUserDep
from app.schemas.questionnaire import (
    CategoryOut,
    QuestionnaireCreate,
    QuestionnaireOut,
    QuestionnaireUpdate,
)
from app.services.questionnaire_service import QuestionnaireService

router = APIRouter()


@router.get(
    "/me",
    openapi_extra={
        "security": [
            {"APIKeyHeader": [], "BearerAuth": []}
        ]
    },
)
def get_questionnaire(
    session: SessionDep,
    current_user: VerifiedUserDep,
):
    """
    Get current user's questionnaire
    """
    quest_service = QuestionnaireService(session)
<<<<<<< HEAD
    questionnaire = quest_service.get_user_quest(current_user.id)
    return QuestionnaireOut.model_validate(questionnaire).model_dump(exclude_none=exclude_null)
=======
    questionnaire = quest_service.get_questionnaire(current_user.id)
    if not questionnaire:
        raise HTTPException(
            status_code=http_status.HTTP_404_NOT_FOUND, detail="Questionnaire not found"
        )
    return QuestionnaireInDB.model_validate(questionnaire).model_dump()
>>>>>>> e1303592


@router.put(
    "/me",
    openapi_extra={
        "security": [
            {"APIKeyHeader": [], "BearerAuth": []}
        ]
    },
)
def update_questionnaire(
    session: SessionDep,
    current_user: VerifiedUserDep,
    questionnaire_in: QuestionnaireUpdate,
) -> QuestionnaireOut:
    """
    Update current user's questionnaire
    """
    quest_service = QuestionnaireService(session)
    quest = quest_service.get_user_quest(current_user.id, raise_exc=False)
    if quest:
        quest = quest_service.update_questionnaire(quest, questionnaire_in)
    else:
        quest = quest_service.create_questionnaire(current_user.id, questionnaire_in)
    return quest


@router.post(
    "/me",
    openapi_extra={
        "security": [
            {"APIKeyHeader": [], "BearerAuth": []}
        ]
    },
)
def create_questionnaire(
    session: SessionDep,
    current_user: VerifiedUserDep,
    questionnaire_in: QuestionnaireCreate,
) -> QuestionnaireOut:
    """
    Create new Questionnaire for the current user
    """
    quest_service = QuestionnaireService(session)
    quest = quest_service.get_user_quest(current_user.id, raise_exc=False)
    if quest:
        raise HTTPException(
            status_code=http_status.HTTP_400_BAD_REQUEST,
            detail="User already has a Questionnaire",
        )
    return quest_service.create_questionnaire(current_user.id, questionnaire_in)


<<<<<<< HEAD
@router.put("/complete", status_code=http_status.HTTP_200_OK)
def complete_questionnaire(session: SessionDep, current_user: VerifiedUserDep) -> QuestionnaireOut:
=======
@router.post(
    "/complete",
    status_code=http_status.HTTP_200_OK,
    openapi_extra={
        "security": [
            {"APIKeyHeader": [], "BearerAuth": []}
        ]
    },
)
def complete_questionnaire(
    session: SessionDep,
    current_user: VerifiedUserDep,
) -> Any:
>>>>>>> e1303592
    """
    Mark questionnaire as completed
    """
    quest_service = QuestionnaireService(session)
    quest = quest_service.get_user_quest(current_user.id)
    quest = quest_service.complete_questionnaire(quest)

    if not quest.is_complete():
        raise HTTPException(
            status_code=http_status.HTTP_400_BAD_REQUEST,
            detail=f"Questionnaire is incomplete. Missing field: {quest_service.get_missing_required_fields(quest)}",
        )

    return quest


@router.get("/all-fields", response_model=list[CategoryOut])
def get_all_fields(session: SessionDep, current_user: VerifiedUserDep) -> list[CategoryOut]:
    """
    Get all questionnaire questions organized by categories from the database
    """
    quest_service = QuestionnaireService(session)
    return quest_service.get_questions_by_categories()


@router.get("/null-fields", response_model=list[CategoryOut])
def get_null_field(session: SessionDep, current_user: VerifiedUserDep) -> list[CategoryOut]:
    """
    Get all null fields (not answered questions) by current user
    """
    if not current_user.questionnaire:
        raise HTTPException(
            status_code=http_status.HTTP_404_NOT_FOUND,
            detail="Current User has no Questionnaire",
        )

    quest_service = QuestionnaireService(session)
    categories = quest_service.get_questions_by_categories()
    for category in categories:
        category.fields = [
            f for f in category.fields if not current_user.questionnaire.is_field_answered(f.name)
        ]

    return categories<|MERGE_RESOLUTION|>--- conflicted
+++ resolved
@@ -15,40 +15,23 @@
 
 @router.get(
     "/me",
-    openapi_extra={
-        "security": [
-            {"APIKeyHeader": [], "BearerAuth": []}
-        ]
-    },
+    openapi_extra={"security": [{"APIKeyHeader": [], "BearerAuth": []}]},
 )
 def get_questionnaire(
     session: SessionDep,
     current_user: VerifiedUserDep,
-):
+) -> QuestionnaireOut:
     """
     Get current user's questionnaire
     """
     quest_service = QuestionnaireService(session)
-<<<<<<< HEAD
     questionnaire = quest_service.get_user_quest(current_user.id)
-    return QuestionnaireOut.model_validate(questionnaire).model_dump(exclude_none=exclude_null)
-=======
-    questionnaire = quest_service.get_questionnaire(current_user.id)
-    if not questionnaire:
-        raise HTTPException(
-            status_code=http_status.HTTP_404_NOT_FOUND, detail="Questionnaire not found"
-        )
-    return QuestionnaireInDB.model_validate(questionnaire).model_dump()
->>>>>>> e1303592
+    return questionnaire
 
 
 @router.put(
     "/me",
-    openapi_extra={
-        "security": [
-            {"APIKeyHeader": [], "BearerAuth": []}
-        ]
-    },
+    openapi_extra={"security": [{"APIKeyHeader": [], "BearerAuth": []}]},
 )
 def update_questionnaire(
     session: SessionDep,
@@ -69,11 +52,7 @@
 
 @router.post(
     "/me",
-    openapi_extra={
-        "security": [
-            {"APIKeyHeader": [], "BearerAuth": []}
-        ]
-    },
+    openapi_extra={"security": [{"APIKeyHeader": [], "BearerAuth": []}]},
 )
 def create_questionnaire(
     session: SessionDep,
@@ -93,24 +72,15 @@
     return quest_service.create_questionnaire(current_user.id, questionnaire_in)
 
 
-<<<<<<< HEAD
-@router.put("/complete", status_code=http_status.HTTP_200_OK)
-def complete_questionnaire(session: SessionDep, current_user: VerifiedUserDep) -> QuestionnaireOut:
-=======
 @router.post(
     "/complete",
     status_code=http_status.HTTP_200_OK,
-    openapi_extra={
-        "security": [
-            {"APIKeyHeader": [], "BearerAuth": []}
-        ]
-    },
+    openapi_extra={"security": [{"APIKeyHeader": [], "BearerAuth": []}]},
 )
 def complete_questionnaire(
     session: SessionDep,
     current_user: VerifiedUserDep,
-) -> Any:
->>>>>>> e1303592
+) -> QuestionnaireOut:
     """
     Mark questionnaire as completed
     """
