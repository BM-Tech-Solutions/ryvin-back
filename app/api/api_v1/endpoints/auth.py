--- conflicted
+++ resolved
@@ -3,31 +3,24 @@
 -----------------------
 Endpoints for Firebase phone authentication and Google OAuth.
 """
+
 from typing import Any, Dict, Optional
-import requests
+
+import firebase_admin  # keep import if needed elsewhere, but don't initialize here  # noqa: F401
 import httpx
-
-from fastapi import APIRouter, Depends, HTTPException, status, Security
-from fastapi.security import APIKeyHeader
+from fastapi import APIRouter, Depends, HTTPException, Security, status
+
+# Firebase Admin SDK
+from firebase_admin import auth as firebase_auth
 from pydantic import BaseModel, EmailStr, Field
-<<<<<<< HEAD
-=======
 from sqlalchemy.orm import Session
->>>>>>> e1303592
 
 from app.core.database import get_db
 from app.main import api_key_header
-<<<<<<< HEAD
 from app.models.user import User
-=======
->>>>>>> e1303592
 from app.services.auth_service import AuthService
-from app.models.user import User
 from firebase import init_firebase
 
-# Firebase Admin SDK
-from firebase_admin import auth as firebase_auth
-import firebase_admin  # keep import if needed elsewhere, but don't initialize here
 
 # Request models
 class PhoneAuthRequest(BaseModel):
@@ -92,21 +85,20 @@
 def phone_auth(
     request: PhoneAuthRequest,
     db: Session = Depends(get_db),
-    api_key: str = Security(api_key_header)
+    api_key: str = Security(api_key_header),
 ) -> Any:
     """
     Authenticate with phone number.
-    
+
     Note: Firebase token verification is handled in the frontend.
-    
+
     1. Checks if user exists
     2. Creates account if user doesn't exist
     3. Returns login info in both cases
     """
     auth_service = AuthService(db)
     return auth_service.phone_auth(
-        phone_number=request.phone_number,
-        device_info=request.device_info
+        phone_number=request.phone_number, device_info=request.device_info
     )
 
 
@@ -114,12 +106,12 @@
 def google_auth(
     request: GoogleAuthRequest,
     db: Session = Depends(get_db),
-    api_key: str = Security(api_key_header)
+    api_key: str = Security(api_key_header),
 ) -> Any:
     """
     Authenticate with Google OAuth token.
     Handles both new and existing users.
-    
+
     1. Verifies Google token
     2. Retrieves user data from Google
     3. Checks if email exists in our system
@@ -128,8 +120,7 @@
     """
     auth_service = AuthService(db)
     return auth_service.google_auth(
-        google_token=request.google_token,
-        device_info=request.device_info
+        google_token=request.google_token, device_info=request.device_info
     )
 
 
@@ -137,7 +128,7 @@
 def complete_profile(
     request: CompleteProfileRequest,
     db: Session = Depends(get_db),
-    api_key: str = Security(api_key_header)
+    api_key: str = Security(api_key_header),
 ) -> Any:
     """
     Complete user profile after authentication
@@ -147,15 +138,12 @@
         access_token=request.access_token,
         name=request.name,
         email=request.email,
-        profile_image=request.profile_image
+        profile_image=request.profile_image,
     )
 
 
 @router.post("/refresh-token", response_model=TokenResponse)
-def refresh_token(
-    request: RefreshTokenRequest,
-    db: Session = Depends(get_db)
-) -> Any:
+def refresh_token(request: RefreshTokenRequest, db: Session = Depends(get_db)) -> Any:
     """
     Refresh access token
     """
@@ -164,10 +152,7 @@
 
 
 @router.post("/logout", response_model=LogoutResponse)
-def logout(
-    request: RefreshTokenRequest,
-    db: Session = Depends(get_db)
-) -> Any:
+def logout(request: RefreshTokenRequest, db: Session = Depends(get_db)) -> Any:
     """
     Logout user by revoking refresh token
     """
@@ -177,14 +162,12 @@
 
 @router.get("/test-token/{phone_number}")
 def get_test_token(
-    phone_number: str,
-    db: Session = Depends(get_db),
-    api_key: str = Security(api_key_header)
+    phone_number: str, db: Session = Depends(get_db), api_key: str = Security(api_key_header)
 ) -> Dict[str, str]:
     """
     Generate a test token for a given phone number.
     This endpoint is for testing purposes only.
-    
+
     Use with test phone numbers:
     - +213 655 55 55 55
     - +213 778 78 87 14
@@ -193,23 +176,21 @@
     # The frontend will handle the verification
     return {
         "message": "In the new flow, the frontend handles phone verification. Use the phone number directly with the /phone-auth endpoint.",
-        "phone_number": phone_number
+        "phone_number": phone_number,
     }
 
 
 @router.get("/test-google-token/{email}")
 async def get_test_google_token(
-    email: str,
-    db: Session = Depends(get_db),
-    api_key: str = Security(api_key_header)
+    email: str, db: Session = Depends(get_db), api_key: str = Security(api_key_header)
 ) -> Dict[str, Any]:
     """
     Generate a test Firebase ID token for a given email.
     This endpoint is for testing purposes only.
-    
+
     Note: This creates a real Firebase user and generates a real ID token.
     Use only in development/staging environments.
-    
+
     Test emails:
     - test1@example.com
     - test2@example.com
@@ -221,33 +202,33 @@
         try:
             user = firebase_auth.get_user_by_email(email)
             # User exists, generate a custom token
-            custom_token = firebase_auth.create_custom_token(user.uid).decode('utf-8')
+            custom_token = firebase_auth.create_custom_token(user.uid).decode("utf-8")
         except (ValueError, firebase_auth.UserNotFoundError):
             # Create a new test user in Firebase Auth
             user = firebase_auth.create_user(
                 email=email,
                 email_verified=True,
-                display_name=email.split('@')[0].replace('.', ' ').title(),
-                photo_url=f"https://ui-avatars.com/api/?name={email[0].upper()}&background=random"
+                display_name=email.split("@")[0].replace(".", " ").title(),
+                photo_url=f"https://ui-avatars.com/api/?name={email[0].upper()}&background=random",
             )
-            custom_token = firebase_auth.create_custom_token(user.uid).decode('utf-8')
-        
+            custom_token = firebase_auth.create_custom_token(user.uid).decode("utf-8")
+
         # Exchange custom token for ID token
         id_token = await exchange_custom_token_for_id_token(custom_token)
-        
+
         return {
             "message": "Test Firebase ID token generated successfully. FOR TESTING ONLY.",
             "email": email,
             "id_token": id_token,
             "uid": user.uid,
-            "name": user.display_name or email.split('@')[0].replace('.', ' ').title(),
-            "picture": user.photo_url
+            "name": user.display_name or email.split("@")[0].replace(".", " ").title(),
+            "picture": user.photo_url,
         }
-        
+
     except Exception as e:
         raise HTTPException(
             status_code=status.HTTP_500_INTERNAL_SERVER_ERROR,
-            detail=f"Error generating test token: {str(e)}"
+            detail=f"Error generating test token: {str(e)}",
         )
 
 
@@ -256,14 +237,11 @@
     Exchange a Firebase custom token for an ID token using the Firebase REST API.
     """
     from app.core.config import settings
-    
+
     url = f"https://identitytoolkit.googleapis.com/v1/accounts:signInWithCustomToken?key={settings.FIREBASE_API_KEY}"
-    
-    payload = {
-        "token": custom_token,
-        "returnSecureToken": True
-    }
-    
+
+    payload = {"token": custom_token, "returnSecureToken": True}
+
     async with httpx.AsyncClient() as client:
         response = await client.post(url, json=payload)
         response.raise_for_status()
@@ -273,22 +251,17 @@
 
 @router.get("/test-user/{user_id}")
 def get_user_data(
-    user_id: str,
-    db: Session = Depends(get_db),
-    api_key: str = Security(api_key_header)
+    user_id: str, db: Session = Depends(get_db), api_key: str = Security(api_key_header)
 ) -> Dict[str, Any]:
     """
     Get user data by ID for testing purposes.
     """
     try:
         user = db.query(User).filter(User.id == user_id).first()
-        
+
         if not user:
-            raise HTTPException(
-                status_code=status.HTTP_404_NOT_FOUND,
-                detail="User not found"
-            )
-        
+            raise HTTPException(status_code=status.HTTP_404_NOT_FOUND, detail="User not found")
+
         # Convert user object to dictionary
         user_data = {
             "id": str(user.id),
@@ -297,17 +270,12 @@
             "name": user.name,
             "is_verified": user.is_verified,
             "created_at": user.created_at.isoformat(),
-            "last_login": user.last_login.isoformat() if user.last_login else None
+            "last_login": user.last_login.isoformat() if user.last_login else None,
         }
-        
+
         return {"user": user_data}
     except Exception as e:
         raise HTTPException(
-<<<<<<< HEAD
-            status_code=http_status.HTTP_500_INTERNAL_SERVER_ERROR,
+            status_code=status.HTTP_500_INTERNAL_SERVER_ERROR,
             detail=f"Error retrieving user data: {str(e)}",
-=======
-            status_code=status.HTTP_500_INTERNAL_SERVER_ERROR,
-            detail=f"Error retrieving user data: {str(e)}"
->>>>>>> e1303592
         )