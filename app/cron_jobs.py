import pickle
from zoneinfo import ZoneInfo

from apscheduler.jobstores.sqlalchemy import BaseJobStore, SQLAlchemyJobStore
from apscheduler.schedulers.asyncio import AsyncIOScheduler

from app.core.database import engine
from app.models import APSchedulerJob


class CustomSQLAlchemyJobStore(SQLAlchemyJobStore):
    def __init__(self, engine):
        self.engine = engine
        self.pickle_protocol = pickle.HIGHEST_PROTOCOL
        self.jobs_t = APSchedulerJob.__table__

    def start(self, scheduler, alias):
        return BaseJobStore.start(self, scheduler, alias)


sql_store = CustomSQLAlchemyJobStore(engine=engine)

# Initialize an AsyncIOScheduler with the jobstore
scheduler = AsyncIOScheduler(
    jobstores={"default": sql_store},
    timezone=ZoneInfo("Africa/Algiers"),
)


<<<<<<< HEAD
def scheduled_job_1(msg: str):
    print(msg)


def scheduled_job_2():
    print("scheduled_job_2")


def scheduled_job_3():
    print("scheduled_job_3")


scheduler.add_job(
    func=scheduled_job_1,
    args=["periodic 10 min job"],
    id="interval_job_1",
    trigger="interval",
    minutes=10,
    replace_existing=True,
)

scheduler.add_job(
    func=scheduled_job_2,
    id="date_job_2",
    trigger="date",
    run_date="2025-07-22 14:50:10",
    replace_existing=True,
)

scheduler.add_job(
    func=scheduled_job_3,
    id="cron_job_3",
    trigger="cron",
    day_of_week="mon-sun",
    hour=14,
    minute=50,
    replace_existing=True,
=======
async def run_matching_job():
    """Run the matching algorithm for all users"""
    from app.services.matching_cron_service import MatchingCronService

    try:
        matching_service = MatchingCronService()
        result = await matching_service.run_daily_matching()
        print(f"🎯 MATCHING JOB COMPLETED: {result['new_matches_created']} new matches created")
    except Exception as e:
        print(f"❌ MATCHING JOB ERROR: {str(e)}")


# Matching job - runs every 10 minutes
matching_job = scheduler.add_job(
    func=run_matching_job,
    id="matching_job_10min",
    trigger="interval",
    minutes=10,
    replace_existing=True,
>>>>>>> c4c7f827
)<|MERGE_RESOLUTION|>--- conflicted
+++ resolved
@@ -27,45 +27,6 @@
 )
 
 
-<<<<<<< HEAD
-def scheduled_job_1(msg: str):
-    print(msg)
-
-
-def scheduled_job_2():
-    print("scheduled_job_2")
-
-
-def scheduled_job_3():
-    print("scheduled_job_3")
-
-
-scheduler.add_job(
-    func=scheduled_job_1,
-    args=["periodic 10 min job"],
-    id="interval_job_1",
-    trigger="interval",
-    minutes=10,
-    replace_existing=True,
-)
-
-scheduler.add_job(
-    func=scheduled_job_2,
-    id="date_job_2",
-    trigger="date",
-    run_date="2025-07-22 14:50:10",
-    replace_existing=True,
-)
-
-scheduler.add_job(
-    func=scheduled_job_3,
-    id="cron_job_3",
-    trigger="cron",
-    day_of_week="mon-sun",
-    hour=14,
-    minute=50,
-    replace_existing=True,
-=======
 async def run_matching_job():
     """Run the matching algorithm for all users"""
     from app.services.matching_cron_service import MatchingCronService
@@ -85,5 +46,4 @@
     trigger="interval",
     minutes=10,
     replace_existing=True,
->>>>>>> c4c7f827
 )